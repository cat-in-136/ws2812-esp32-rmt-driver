--- conflicted
+++ resolved
@@ -4,10 +4,6 @@
 use esp_idf_hal::rmt::{PinState, Pulse, RmtChannel, Symbol, TxRmtDriver};
 use esp_idf_hal::units::Hertz;
 use esp_idf_sys::EspError;
-<<<<<<< HEAD
-use std::mem::MaybeUninit;
-=======
->>>>>>> 0a178868
 use std::time::Duration;
 
 /// T0H duration time (0 code, high voltage time)
@@ -39,7 +35,6 @@
     ///
     /// Returns an error if the clock frequency is invalid or if the RMT item encoder cannot be created.
     fn new(clock_hz: Hertz) -> Result<Self, EspError> {
-<<<<<<< HEAD
         let (bit0, bit1) = (
             Symbol::new(
                 Pulse::new_with_duration(clock_hz, PinState::High, &WS2812_T0H_NS)?,
@@ -49,15 +44,6 @@
                 Pulse::new_with_duration(clock_hz, PinState::High, &WS2812_T1H_NS)?,
                 Pulse::new_with_duration(clock_hz, PinState::Low, &WS2812_T1L_NS)?,
             ),
-=======
-        let bit0 = Symbol::new(
-            Pulse::new_with_duration(clock_hz, PinState::High, &WS2812_T0H_NS)?,
-            Pulse::new_with_duration(clock_hz, PinState::Low, &WS2812_T0L_NS)?,
-        );
-        let bit1 = Symbol::new(
-            Pulse::new_with_duration(clock_hz, PinState::High, &WS2812_T1H_NS)?,
-            Pulse::new_with_duration(clock_hz, PinState::Low, &WS2812_T1L_NS)?,
->>>>>>> 0a178868
         );
 
         Ok(Self { bit0, bit1 })
@@ -78,21 +64,12 @@
         'b: 'a,
         T: Iterator<Item = u8> + Send + 'b,
     {
-        // TODO: remove unsafe copy once new esp-idf-hal is released where Symbol is Copy
         src.flat_map(move |v| {
             (0..(u8::BITS as usize)).map(move |i| {
                 if v & (1 << (7 - i)) != 0 {
-                    unsafe {
-                        let mut bit1: Symbol = MaybeUninit::uninit().assume_init();
-                        std::ptr::copy(&self.bit1, &mut bit1, 1);
-                        bit1
-                    }
+                    self.bit1
                 } else {
-                    unsafe {
-                        let mut bit0: Symbol = MaybeUninit::uninit().assume_init();
-                        std::ptr::copy(&self.bit0, &mut bit0, 1);
-                        bit0
-                    }
+                    self.bit0
                 }
             })
         })
